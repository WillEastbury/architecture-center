--- conflicted
+++ resolved
@@ -1,9 +1,5 @@
 ---
-<<<<<<< HEAD
-title: Azure Virtual Datacenter - A network perspective
-=======
 title: "Azure virtual datacenter: A network perspective"
->>>>>>> 825e1da0
 description: Learn how to build your virtual datacenter in Azure
 author: tracsman
 manager: rossort
@@ -17,24 +13,16 @@
 # Azure virtual datacenter: A network perspective
 
 ## Overview
-<<<<<<< HEAD
 
 Migrating on-premises applications to Azure provides organizations the benefits of a secured and cost-efficient infrastructure, even if the applications are migrated with minimal changes. However, to make the most of the agility possible with cloud computing, enterprises must evolve their architectures to take advantage of Azure capabilities. 
 
 Microsoft Azure delivers hyper-scale services and infrastructure with enterprise-grade capabilities and reliability. These services and infrastructure offer many choices in hybrid connectivity so customers can choose to access them over the public internet or over a private Azure ExpressRoute connection. Microsoft partners also provide enhanced capabilities by offering security services and virtual appliances that are optimized to run in Azure.
-=======
-Migrating on-premises applications to Azure, even without any significant changes, provides organizations the benefit of a secured and cost-efficient infrastructure. This approach is known as **lift and shift**. To make the most of the agility possible with cloud computing, enterprises should evolve their architectures to take advantage of Azure capabilities. Microsoft Azure delivers hyperscale services and infrastructure, enterprise-grade capabilities and reliability, and many choices for hybrid connectivity. 
->>>>>>> 825e1da0
 
 Customers can choose to access these cloud services either via the internet or with Azure ExpressRoute, which provides private network connectivity. With the Microsoft Azure platform, customers can seamlessly extend their infrastructure into the cloud and build multi-tier architectures. Microsoft partners also provide enhanced capabilities by offering security services and virtual appliances that are optimized to run in Azure.
 
-<<<<<<< HEAD
 ## What is the Virtual datacenter?
 
 At its inception, the cloud was essentially a platform for hosting public-facing applications. Enterprises began to understand the value of the cloud and began to move internal line-of-business applications to the cloud. These types of applications brought additional security, reliability, performance, and cost considerations that required additional flexibility in the way cloud services were delivered. This paved the way for new infrastructure and networking services designed to provide this flexibility but also new features for scale, disaster recovery, and other considerations.
-=======
-This article provides an overview of patterns and designs that solve the architectural scale, performance, and security concerns many customers face when they think about moving en masse to the cloud. An overview of how to fit different organizational IT roles into the management and governance of the system is also discussed. Emphasis is on security requirements and cost optimization.
->>>>>>> 825e1da0
 
 ## What is a virtual datacenter?
 Cloud solutions were first designed to host single, relatively isolated applications in the public spectrum. This approach worked well for a few years. Then the benefits of cloud solutions became apparent, and multiple large-scale workloads were hosted on the cloud. Addressing security, reliability, performance, and cost concerns of deployments in one or more regions became vital throughout the life cycle of the cloud service.
@@ -43,7 +31,6 @@
 
 [![0]][0]
 
-<<<<<<< HEAD
 The Virtual datacenter (VDC) is a concept born of the necessity for scaling to support enterprise workloads while balancing the need to deal with the problems introduced when supporting large-scale applications in the public cloud.
 
 A VDC implementation does not just represent the application workloads in the cloud, but also the network, security, management, and infrastructure  (for example, DNS and Directory Services). As more and more of an enterprise's workloads move to Azure, it's important they think about the supporting infrastructure and objects these workloads are placed in. Thinking carefully about how resources are structured can avoid the proliferation of hundreds of "workload islands" that must be managed separately with independent data flow, security models, and compliance challenges.
@@ -52,16 +39,6 @@
 
 > [!NOTE]
 > It's important to understand that the VDC is **NOT** a discrete Azure product, but the combination of various features and capabilities to meet your exact requirements. The VDC is a way of thinking about your workloads and Azure usage to maximize your resources and abilities in the cloud. It's a modular approach to building up IT services in Azure while respecting the enterprise's organizational roles and responsibilities.
-=======
-Virtual datacenter (VDC) was born from the necessity to scale to support enterprise workloads. It also deals with the problems introduced when supporting large-scale applications in the public cloud.
-
-The VDC isn't just the application workloads in the cloud. It's also the network, security, management, and infrastructure. Examples are DNS and directory services. It usually provides a private connection back to an on-premises network or datacenter. As more and more workloads move to Azure, it's important to think about the supporting infrastructure and objects that these workloads are placed in. Think carefully about how resources are structured to avoid the proliferation of hundreds of **workload islands** that must be managed separately with independent data flow, security models, and compliance challenges.
-
-The virtual datacenter is a collection of separate but related entities with common supporting functions, features, and infrastructure. By viewing your workloads as an integrated VDC, you can reduce costs from economies of scale and optimized security through component and data flow centralization. You also get easier operations, management, and compliance audits.
-
-> [!NOTE]  
-> It's important to understand that the VDC is **not** a discrete Azure product. It's the combination of various features and capabilities to  meet your exact requirements. The VDC is a way of thinking about your workloads and Azure usage to maximize your resources and abilities in the cloud. The virtual datacenter is therefore a modular approach on how to build up IT services in Azure, respecting organizational roles and responsibilities.
->>>>>>> 825e1da0
 
 A VDC implementation can help enterprises get workloads and applications into Azure for the following scenarios:
 
@@ -79,7 +56,6 @@
 - Azure identity services with [role-based access control (RBAC)][RBAC]. 
 - Optionally, [Azure Firewall][AzFW], [Azure DNS][DNS], [Azure Front Door][AFD], and [Azure Virtual WAN][vWAN].
 
-<<<<<<< HEAD
 The key to unlock the advantages of VDC is a centralized hub and spoke network topology with a mix of Azure services and features:
 
 * [Azure Virtual Network][VNet],
@@ -99,27 +75,10 @@
 ## Considerations for Implementing a Virtual datacenter
 
 When designing a VDC implementation, there are several pivotal issues to consider:
-=======
-## Who should implement a virtual datacenter?
-Any Azure customer that needs to move more than a few workloads into Azure can benefit from using common resources. Depending on the size, even single applications can benefit from using the patterns and components used to build the VDC.
-
-If your organization has a centralized IT, network, security, or compliance team or department, the VDC can help enforce policy points and segregation of duty. It also ensures uniformity of the underlying common components while giving application teams as much freedom and control as is appropriate for your requirements.
-
-Organizations that look to Azure DevOps can utilize the VDC concepts to provide authorized pockets of Azure resources and to ensure they have total control within that group. Groups are either subscriptions or resource groups in a common subscription. But the network and security boundaries stay compliant as defined by a centralized policy in a hub virtual network and resource group.
-
-## Considerations when you implement a virtual datacenter
-When you design your VDC, there are several pivotal issues to consider:
-
--   Identity and directory services.
--   Security infrastructure.
--   Connectivity to the cloud.
--   Connectivity within the cloud.
->>>>>>> 825e1da0
 
 ### Identity and directory services
 Identity and directory services are a key aspect of all datacenters, both on-premises and in the cloud. Identity is related to all aspects of access and authorization to services within the VDC. To make sure that only authorized users and processes access your Azure account and resources, Azure uses several types of credentials for authentication. These include passwords to access the Azure account, cryptographic keys, digital signatures, and certificates. 
 
-<<<<<<< HEAD
 ### Identity and Directory Service
 
 Identity and Directory services are a key aspect of all datacenters, both on-premises and in the cloud. Identity is related to all aspects of access and authorization to services within a VDC implementation. To help ensure that only authorized users and processes access your Azure Account and resources, Azure uses several types of credentials for authentication. These include passwords (to access the Azure account), cryptographic keys, digital signatures, and certificates. [Azure Multi-Factor Authentication (MFA)][MFA] is an additional layer of security for accessing Azure services. Azure MFA provides strong authentication with a range of easy verification options — phone call, text message, or mobile app notification — and allow customers to choose the method they prefer.
@@ -127,44 +86,25 @@
 Any large enterprise needs to define an identity management process that describes the management of individual identities, their authentication, authorization, roles, and privileges within or across their VDC implementation. The goals of this process should be to increase security and productivity while decreasing cost, downtime, and repetitive manual tasks.
 
 Enterprise/organizations can require a demanding mix of services for different Line-of-Businesses (LOBs), and employees often have different roles when involved with different projects. The VDC requires good cooperation between different teams, each with specific role definitions, to get systems running with good governance. The matrix of responsibilities, access, and rights can be complex. Identity management in the VDC is implemented through [*Azure Active Directory* (Azure AD)][AAD] and Role-Based Access Control (RBAC).
-=======
-[Azure Multi-Factor Authentication][MFA] is an additional layer of security for accessing Azure services. It provides strong authentication with a range of easy verification options. Customers can choose the method they prefer. Options include a phone call, text message, or mobile app notification. 
-
-Any large enterprise needs to define an identity management process that describes the management of individual identities and their authentication, authorization, roles, and privileges within or across the VDC. The goals of this process are to increase security and productivity while lowering cost, downtime, and repetitive manual tasks.
-
-Enterprises and organizations can require a demanding mix of services for different lines of business. And employees often have different roles when involved with different projects. The VDC requires good cooperation between different teams, each with specific role definitions, to get systems running with good governance. The matrix of responsibilities, access, and rights can be complex. Identity management in VDC is implemented through [Azure Active Directory (Azure AD)][AAD] and role-based access control (RBAC).
->>>>>>> 825e1da0
 
 A directory service is a shared information infrastructure that locates, manages, administers, and organizes everyday items and network resources. These resources can include volumes, folders, files, printers, users, groups, devices, and other objects. Each resource on the network is considered an object by the directory server. Information about a resource is stored as a collection of attributes associated with that resource or object.
 
 All Microsoft online business services rely on Azure Active Directory (Azure AD) for sign-in and other identity needs. Azure Active Directory is a comprehensive, highly available identity and access management cloud solution that combines core directory services, advanced identity governance, and application access management. Azure AD can integrate with on-premises Active Directory to enable single sign-on for all cloud-based and locally hosted on-premises applications. The user attributes of on-premises Active Directory can be automatically synchronized to Azure AD.
 
-<<<<<<< HEAD
 A single global administrator is not required to assign all permissions in a VDC implementation. Instead, each specific department, group of users, or services in the Directory Service can have the permissions required to manage their own resources within a VDC implementation. Structuring permissions requires balancing. Too many permissions can impede performance efficiency, and too few or loose permissions can increase security risks. Azure Role-Based Access Control (RBAC) helps to address this problem, by offering fine-grained access management for resources in a VDC implementation.
 
 #### Security infrastructure
 
 Security infrastructure refers to the segregation of traffic in a VDC implementation's specific virtual network segment. This infrastructure specifies how ingress and egress is controlled in a VDC implementation. Azure is based on a multi-tenant architecture that prevents unauthorized and unintentional traffic between deployments by using Virtual Network (VNet) isolation, access control lists (ACLs), load balancers, IP filters, and traffic flow policies. Network address translation (NAT) separates internal network traffic from external traffic.
-=======
-A single global administrator isn't required to assign all permissions in a VDC implementation. Instead, each specific department or group of users or services in the directory service can have the permissions that are required to manage their own resources within the VDC. Structuring permissions requires balancing. Too many permissions impede performance efficiency. Too few or loose permissions increase security risks. Azure role-based access control (RBAC) helps address this problem by offering fine-grained access management for VDC resources.
-
-#### Security infrastructure
-This security infrastructure refers to traffic segregation in the VDC's specific virtual network segment and how to control ingress and egress flows throughout the VDC. Azure is based on multi-tenant architecture that prevents unauthorized and unintentional traffic between deployments. It uses virtual network isolation, access control lists (ACLs), load balancers, IP filters, and traffic flow policies. Network address translation (NAT) separates internal network traffic from external traffic.
->>>>>>> 825e1da0
 
 The Azure fabric allocates infrastructure resources to tenant workloads and manages communications to and from virtual machines (VMs). The Azure hypervisor enforces memory and process separation between VMs and securely routes network traffic to guest OS tenants.
 
 #### Connectivity to the cloud
-<<<<<<< HEAD
 
 A VDC implementation requires connectivity to external networks to offer services to customers, partners and/or internal users. This need for connectivity refers not only to the Internet, but also to on-premises networks and datacenters.
-=======
-A VDC implementation requires connectivity with external networks to offer services to customers, partners, and internal users. It usually needs connectivity not only to the internet but also to on-premises networks and datacenters.
->>>>>>> 825e1da0
 
 Customers control which services have access to and are accessible from the public internet by using [Azure Firewall][AzFW] or other types of virtual network appliances (NVAs), custom routing policies by using [user-defined routes][UDR], and network filtering by using [network security groups][NSG]. We recommend that all internet-facing resources also be protected by the [Azure DDoS Protection Standard][DDOS].
 
-<<<<<<< HEAD
 Enterprises may need to connect their VDC implementation to on-premises datacenters or other resources. This connectivity between Azure and on-premises networks is a crucial aspect when designing an effective architecture. Enterprises have two different ways to create this interconnection: transit over the Internet and/or by private direct connections.
 
 An [**Azure Site-to-Site VPN**][VPN] is an interconnection service over the Internet between on-premises networks and a VDC implementation, established through secure encrypted connections (IPsec/IKE tunnels). Azure Site-to-Site connection is flexible, quick to create, and does not require any further procurement, as all connections connect over the internet.
@@ -183,26 +123,7 @@
 
 ### Topology
 
-_Hub and spokes_ is a model for designing the network topology for a virtual datacenter implementation. 
-=======
-Enterprises often need to connect their VDC implementations to on-premises datacenters or other resources. So the connectivity between Azure and on-premises networks is a crucial aspect when designing an effective architecture. Enterprises have two different ways to create interconnections between VDC implementations and on-premises in Azure: transit over the internet or private direct connections.
-
-An [Azure site-to-site VPN][VPN] connects an enterprise's on-premises network to their VDC implementation over the public internet. Traffic over the VPN is encrypted by using IPSec and IKE tunneling. An Azure site-to-site connection is flexible and quick to create. This VPN doesn't require any further procurement as all connections connect over the internet.
-
-For large numbers of VPN connections, [Azure Virtual WAN][vWAN] is a networking service that provides optimized and automated branch-to-branch connectivity through Azure. With Virtual WAN, you can connect and configure branch devices to communicate with Azure. This connection can be done either manually or by using preferred provider devices through a Virtual WAN partner. Preferred provider devices give you ease of use, simplification of connectivity, and configuration management. The Azure WAN built-in dashboard provides instant troubleshooting insights that can save you time. And the dashboard gives you an easy way to view large-scale site-to-site connectivity.
-
-[ExpressRoute][ExR], an Azure connectivity service, enables private connections between the enterprise's on-premises network and their VDC implementation. It offers higher security, reliability, and higher speeds, up to 10 Gbps, along with consistent latency. ExpressRoute is useful for VDC implementations as ExpressRoute customers get the benefits of compliance rules associated with private connections. [ExpressRoute Direct][ExRD] connects you directly to Microsoft routers at 100 Gbps for customers with larger bandwidth needs.
-
-Deploying ExpressRoute connections usually involves engaging with an ExpressRoute service provider. For customers that need to start quickly, it's common to initially use a site-to-site VPN to establish connectivity between the VDC and on-premises resources. Then migrate to ExpressRoute connection when your physical interconnection with your service provider is finished.
-
-#### Connectivity within the cloud
-[Virtual networks][VNet] and [virtual network peering][VNetPeering] are the basic networking connectivity services inside the VDC. A virtual network guarantees a natural boundary of isolation for VDC resources. And virtual network peering allows intercommunication between different virtual networks in the same Azure region or even across regions. Traffic control inside a virtual network and between virtual networks needs to match a set of security rules specified through access control lists. See information on [network security groups][NSG], [network virtual appliances (NVAs)][NVA], and [custom routing tables for user-defined routes][UDR].
-
-## Virtual datacenter overview
-
-### Topology
-**Hub and spoke** is a model for extending a virtual datacenter within a single Azure region.
->>>>>>> 825e1da0
+_Hub and spoke_ is a model for designing the network topology for a virtual datacenter implementation. 
 
 [![1]][1]
 
@@ -222,43 +143,28 @@
 The role of each spoke can be to host different types of workloads. The spokes also provide a modular approach for repeatable deployments of the same workloads. Examples are dev and test, user acceptance testing, preproduction, and production. The spokes can also segregate and enable different groups within your organization. An example is Azure DevOps groups. Inside a spoke, it's possible to deploy a basic workload or complex multi-tier workloads with traffic control between the tiers.
 
 #### Subscription limits and multiple hubs
-<<<<<<< HEAD
 
 In Azure, every component, whatever the type, is deployed in an Azure Subscription. The isolation of Azure components in different Azure subscriptions can satisfy the requirements of different LOBs, such as setting up differentiated levels of access and authorization.
 
 A single VDC implementation can scale up to large number of spokes, although, as with every IT system, there are platforms limits. The hub deployment is bound to a specific Azure subscription, which has restrictions and limits (for example, a max number of VNet peerings - see [Azure subscription and service limits, quotas, and constraints][Limits] for details). In cases where limits may be an issue, the architecture can scale up further by extending the model from a single hub-spokes to a cluster of hub and spokes. Multiple hubs in one or more Azure regions can be interconnected using VNet Peering, ExpressRoute, Virtual WAN, or site-to-site VPN.
-=======
-In Azure, every component, whatever the type, is deployed in an Azure subscription. The isolation of Azure components in different Azure subscriptions can satisfy the requirements of different lines of business. An example is setting up differentiated levels of access and authorization.
-
-A single VDC implementation can scale up to a large number of spokes. But as with every IT system, there are platforms limits. The hub deployment is bound to a specific Azure subscription, which has restrictions and limits. An example is a maximum number of virtual network peerings. For details, see [Azure subscription and service limits, quotas, and constraints][Limits]. In cases where limits might be an issue, the architecture can scale up further. Extend the model from a single hub-spokes to a cluster of hub and spokes. Interconnect multiple hubs in one or more Azure regions by using virtual network peering, ExpressRoute, Virtual WAN, or a site-to-site VPN.
->>>>>>> 825e1da0
 
 [![2]][2]
 
 The introduction of multiple hubs increases the cost and management effort of the system. It would only be justified by scalability like system limits or redundancy and regional replication like end-user performance or disaster recovery. In scenarios requiring multiple hubs, all the hubs should strive to offer the same set of services for operational ease.
 
 #### Interconnection between spokes
-<<<<<<< HEAD
 
 Inside a single spoke, it is possible to implement complex multi-tiers workloads. Multi-tier configurations can be implemented using subnets (one for every tier) in the same VNet and filtering the flows using NSGs.
-=======
-Inside a single spoke, it's possible to implement complex multi-tier workloads. You can implement multi-tier configurations by using one subnet for every tier in the same virtual network. Filter the flows by using NSGs.
->>>>>>> 825e1da0
 
 An architect might want to deploy a multi-tier workload across multiple virtual networks. With virtual network peering, spokes can connect to other spokes in the same hub or different hubs. A typical example of this scenario is the case where application processing servers are in one spoke, or virtual network. The database deploys in a different spoke, or virtual network. In this case, it's easy to interconnect the spokes with virtual network peering and thereby avoid transiting through the hub. A careful architecture and security review should be performed to ensure that bypassing the hub doesn’t bypass important security or auditing points that might exist only in the hub.
 
 [![3]][3]
 
-<<<<<<< HEAD
 Spokes can also be interconnected to a spoke that acts as a hub. This approach creates a two-level hierarchy: the spoke in the higher level (level 0) become the hub of lower spokes (level 1) of the hierarchy. The spokes of a VDC implementation are required to forward the traffic to the central hub so that the traffic can transit to its destination in either the on-premises network or public internet. An architecture with two levels of hub introduces complex routing that removes the benefits of a simple hub-spoke relationship.
-=======
-Spokes can also be interconnected to a spoke that acts as a hub. This approach creates a two-level hierarchy: the spokes in the higher level, level 0, become the hub of lower spokes, level 1, of the hierarchy. The spokes of a VDC implementation are required to forward the traffic to the central hub to reach out either to the on-premises network or internet. An architecture with two levels of hub introduces complex routing that removes the benefits of a simple hub-spoke relationship.
->>>>>>> 825e1da0
 
 Although Azure allows complex topologies, one of the core principles of the VDC concept is repeatability and simplicity. To minimize management effort, the simple hub-spoke design is the VDC reference architecture that we recommend.
 
 ### Components
-<<<<<<< HEAD
 
 The virtual datacenter is made up of four basic component types: **Infrastructure**, **Perimeter Networks**, **Workloads**, and **Monitoring**.
 
@@ -269,17 +175,6 @@
 The preceding high-level conceptual architecture of the VDC shows different component types used in different zones of the hub-spokes topology. The diagram shows infrastructure components in various parts of the architecture.
 
 As good practice in general, access rights and privileges should be group-based. Dealing with groups rather than individual users eases maintenance of access policies by providing a consistent way to manage it across teams.  and aids in minimizing configuration errors. Assigning and removing users to and from appropriate groups helps keeping the privileges of a specific user up-to-date.
-=======
-A virtual datacenter implementation is made up of four basic component types: **Infrastructure**, **Perimeter Networks**, **Workloads**, and **Monitoring**.
-
-Each component type consists of various Azure features and resources. An enterprise's VDC implementation is made up of instances of multiple component types and multiple variations of the same component type. For instance, you might have many different, logically separated workload instances that represent different applications. You use these different component types and instances to ultimately build the VDC.
-
-[![4]][4]
-
-The preceding high-level architecture of a VDC implementation shows different component types used in different zones of the hub-spokes topology. The diagram shows infrastructure components in various parts of the architecture.
-
-As a good practice for an on-premises datacenter or a VDC implementation, access rights and privileges should be group based. Deal with groups instead of individual users to maintain access policies consistently across teams and minimize configuration errors. Assign and remove users to and from appropriate groups to keep the privileges of a specific user up to date.
->>>>>>> 825e1da0
 
 Each role group should have a unique prefix on their names. This prefix makes it easy to identify which group is associated with which workload. For example, a workload hosting an authentication service might have groups named **AuthServiceNetOps**, **AuthServiceSecOps**, **AuthServiceDevOps**, and **AuthServiceInfraOps**. Centralized roles, or roles not related to a specific service, might be prefaced with **Corp**. An example is **CorpNetOps**.
 
@@ -289,32 +184,21 @@
 -   The dev-test group, **AppDevOps,** has the responsibility to deploy app or service workloads. This group takes the role of virtual machine contributor for IaaS deployments or one or more PaaS contributor’s roles. See [Built-in roles for Azure resources][Roles]. Optionally, the dev-test team might need visibility on security policies, NSGs, and routing policies, UDRs, inside the hub or a specific spoke. In addition to the role of contributor for workloads, this group would also need the role of network reader.
 -   The operation and maintenance group, **CorpInfraOps** or **AppInfraOps,** has the responsibility of managing workloads in production. This group needs to be a subscription contributor on workloads in any production subscriptions. Some organizations might also evaluate if they need an additional escalation support team group with the role of subscription contributor in production and the central hub subscription. The additional group fixes potential configuration issues in the production environment.
 
-<<<<<<< HEAD
 The VDC is designed so groups created for the central IT groups managing the hub have corresponding groups at the workload level. In addition to managing hub resources only, the central IT group is able to control external access and top-level permissions on the subscription. Workload groups are also able to control resources and permissions of their VNet independently on Central IT.
 
-The VDC is partitioned to securely host multiple projects across different Line-of-Businesses (LOBs). All projects require different isolated environments (Dev, UAT, production). Separate Azure subscriptions for each of these environments provide natural isolation.
-=======
-The VDC is structured so that groups created for the central IT groups that manage the hub have corresponding groups at the workload level. In addition to managing hub resources, only the central IT groups would control external access and top-level permissions on the subscription. However, workload groups would control resources and permissions of their virtual network independently on the central IT.
-
-Partition the VDC to securely host multiple projects across different lines of business. All projects require different isolated environments, such as dev, UAT, and production. Separate Azure subscriptions for each of these environments provide natural isolation.
->>>>>>> 825e1da0
+The VDC is partitioned to securely host multiple projects across different Lines-of-Business (LOBs). All projects require different isolated environments (Dev, UAT, production). Separate Azure subscriptions for each of these environments provide natural isolation.
 
 [![5]][5]
 
 The preceding diagram shows the relationship between an organization's projects, users, and groups and the environments where the Azure components are deployed.
 
-<<<<<<< HEAD
 Typically in IT, an environment (or tier) is a system in which multiple applications are deployed and executed. Large enterprises use a development environment (where changes originally made and tested) and a production environment (what end-users use). Those environments are separated, often with several staging environments in between them to allow phased deployment (rollout), testing, and rollback if problems arise. Deployment architectures vary significantly, but usually the basic process of starting at development (DEV) and ending at production (PROD) is still followed.
-=======
-Typically in IT, an environment or tier is a system in which multiple applications are deployed and run. Large enterprises use a development environment to make and test changes and a production environment that end users use. Those environments are separated, often with several staging environments in between them to allow phased deployment (rollout), testing, and rollback if there are problems. Deployment architectures vary significantly but usually still follow the basic process that starts at development, **DEV**, and ends at production, **PROD**.
->>>>>>> 825e1da0
 
 A common architecture for these types of multi-tier environments consists of Azure DevOps for development and testing, UAT for staging, and production environments. Organizations can leverage single or multiple Azure AD tenants to define access and rights to these environments. The previous diagram shows a case where two different Azure AD tenants are used: one for Azure DevOps and UAT, and the other exclusively for production.
 
 The presence of different Azure AD tenants enforces the separation between environments. The same group of users, such as the central IT, needs to authenticate by using a different URI to access a different Azure AD tenant to modify the roles or permissions of either the Azure DevOps or production environments of a project. The presence of different user authentications to access different environments reduces possible outages and other issues caused by human errors.
 
 #### Component type: Infrastructure
-<<<<<<< HEAD
 
 This component type is where most of the supporting infrastructure resides. It's also where your centralized IT, Security, and/or Compliance teams spend most of their time.
 
@@ -325,21 +209,9 @@
 One of the primary tasks of the IT infrastructure team is to guarantee the consistency of IP address schemas across the enterprise. The private IP address space assigned to a VDC implementation must be consistent and NOT overlapping with private IP addresses assigned on your on-premises networks.
 
 While NAT on the on-premises edge routers or in Azure environments can avoid IP address conflicts, it adds complications to your infrastructure components. Simplicity of management is one of the key goals of the VDC, so using NAT to handle IP concerns is not a recommended solution.
-=======
-This component type is where most of the supporting infrastructure resides. It's also where your centralized IT, security, and compliance teams spend most of their time.
-
-[![6]][6]
-
-Infrastructure components provide an interconnection between the different components of the VDC. They're present in both the hub and the spokes. The responsibility for managing and maintaining the infrastructure components is typically assigned to the central IT or security team.
-
-One of the primary tasks of the IT infrastructure team is to guarantee the consistency of IP address schemas across the enterprise. The private IP address space assigned to the VDC needs to be consistent. It can't overlap with private IP addresses assigned on your on-premises networks.
-
-NAT on the on-premises edge routers or in Azure environments can avoid IP address conflicts. But it adds complications to your infrastructure components. Simplicity of management is one of the key goals of the VDC. So using NAT to handle IP concerns isn't a solution that we recommend.
->>>>>>> 825e1da0
 
 Infrastructure components have the following functionality:
 
-<<<<<<< HEAD
 -   [**Identity and directory services**][AAD]. Access to every resource type in Azure is controlled by an identity stored in a directory service. The directory service stores not only the list of users, but also the access rights to resources in a specific Azure subscription. These services can exist cloud-only, or they can be synchronized with on-premises identity stored in Active Directory.
 -   [**Virtual Network**][VPN]. Virtual Networks are one of main components of the VDC, and enable you to create a traffic isolation boundary on the Azure platform. A Virtual Network is composed of a single or multiple virtual network segments, each with a specific IP network prefix (a subnet). The Virtual Network defines an internal perimeter area where IaaS virtual machines and PaaS services can establish private communications. VMs (and PaaS services) in one virtual network cannot communicate directly to VMs (and PaaS services) in a different virtual network, even if both virtual networks are created by the same customer, under the same subscription. Isolation is a critical property that ensures customer VMs and communication remains private within a virtual network.
 -   [**UDR**][UDR]. Traffic in a Virtual Network is routed by default based on the system routing table. A User Defined Route is a custom routing table that network administrators can associate to one or more subnets to overwrite the behavior of the system routing table and define a communication path within a virtual network. The presence of UDRs guarantees that egress traffic from the spoke transit through specific custom VMs and/or Network Virtual Appliances and load balancers present in the hub and in the spokes.
@@ -352,19 +224,6 @@
 #### Component Type: Perimeter Networks
 
 [Perimeter network][DMZ] components enable network connectivity between your on-premises or physical datacenter networks, along with any connectivity to and from the Internet. It's also where your network and security teams likely spend most of their time.
-=======
--   [**Identity and directory services**][AAD]. Access to every resource type in Azure is controlled by an identity stored in a directory service. The directory service stores the users list and the access rights to resources in a specific Azure subscription. These services can exist in the cloud only. Or they can be synchronized with an on-premises identity stored in Azure Active Directory.
--   [**Virtual network**][VPN]. Virtual networks are one of main components of the VDC. By using virtual networks, you can create a traffic isolation boundary on the Azure platform. A virtual network is composed of single or multiple virtual network segments. Each has a specific IP network prefix, a subnet. The virtual network defines an internal perimeter area where IaaS virtual machines and PaaS services can establish private communications. VMs and PaaS services in one virtual network can't communicate directly to VMs and PaaS services in a different virtual network. This isolation occurs even if the same customer creates both virtual networks under the same subscription. Isolation is a critical property that ensures customer VMs and communication stay private within a virtual network.
--   [**UDR**][UDR]. Traffic in a virtual network is routed by default based on the system routing table. A user-defined route is a custom routing table that network administrators can associate to one or more subnets. This association overwrites the behavior of the system routing table and defines a communication path within a virtual network. The presence of UDRs guarantees that egress traffic from the spoke transits through specific custom VMs or network virtual appliances and load balancers present in the hub and in the spokes.
--   [**NSG**][NSG]. A network security group is a list of security rules that acts as traffic filtering on IP sources, IP destinations, protocols, IP source ports, and IP destination ports. The NSG can apply to a subnet, a virtual NIC card associated with an Azure VM, or both. NSGs are essential to implement a correct flow control in the hub and in the spokes. The level of security afforded by the NSG is a function of which ports you open and for what purpose. Customers should apply additional per VM filters with host-based firewalls such as IPtables or the Windows Firewall.
--   [**DNS**][DNS]. The name resolution of resources in the virtual networks of the VDC is provided through the DNS. Azure provides DNS services for both [public][DNS] and [private][PrivateDNS] name resolution. Private zones provide name resolution both within a virtual network and across virtual networks. You can have private zones that span across virtual networks in the same region and also across regions and subscriptions. For public resolution, Azure DNS provides a hosting service for DNS domains. It provides name resolution by using Microsoft Azure infrastructure. By hosting your domains in Azure, you can manage your DNS records by using the same credentials, APIs, tools, and billing as your other Azure services.
--   [**Subscription**][SubMgmt] and [**resource group management**][RGMgmt]. A subscription defines a natural boundary to create multiple groups of resources in Azure. Resources in a subscription are assembled together in logical containers named **resource groups**. The resource group represents a logical group to organize the resources of the VDC.
--   [**RBAC**][RBAC]. Through RBAC, it's possible to map organizational roles along with rights to access specific Azure resources, which allows you to restrict users to only a certain subset of actions. With RBAC, you can grant access by assigning the appropriate role to users, groups, and applications within the relevant scope. The scope of a role assignment can be an Azure subscription, a resource group, or a single resource. RBAC allows inheritance of permissions. A role assigned at a parent scope also grants access to the children within it. With RBAC, you can segregate duties and grant only the amount of access to users that they need to do their jobs. For example, use RBAC so one employee can manage virtual machines in a subscription. Another can manage SQL databases within the same subscription.
--   [**Virtual network peering**][VNetPeering]. The fundamental feature used to create the infrastructure of the VDC is virtual network peering. It's a mechanism that connects two virtual networks in the same region through the Azure datacenter network or by using the Azure worldwide backbone across regions.
-
-#### Component type: Perimeter networks
-With [perimeter network][DMZ] components, or a DMZ network, you can provide network connectivity with your on-premises or physical datacenter networks, along with any connectivity to and from the internet. It's also where your network and security teams likely spend most of their time.
->>>>>>> 825e1da0
 
 Incoming packets should flow through the security appliances in the hub before reaching the back-end servers in the spokes. Examples are the firewall, IDS, and IPS. Before they leave the network, internet-bound packets from the workloads should also flow through the security appliances in the perimeter network. The purposes of this flow are policy enforcement, inspection, and auditing.
 
@@ -382,20 +241,12 @@
 
 [![7]][7]
 
-<<<<<<< HEAD
 The preceding diagram shows the enforcement of two perimeters with access to the internet and an on-premises network, both resident in the DMZ and vWAN hubs. In the DMZ hub, the perimeter network to internet can scale up to support large numbers of LOBs, using multiple farms of Web Application Firewalls (WAFs) and/or Azure Firewalls. In the vWAN hub, highly scalable branch to branch and branch to Azure connectivity is accomplished via VPN or ExpressRoute as needed.
-=======
-The preceding diagram shows the enforcement of two perimeters with access to the internet and an on-premises network. Both are resident in the DMZ and vWAN hubs. In the DMZ hub, the perimeter network to the internet can scale up to support large numbers of lines of business by using multiple farms of web application firewall (WAF) or Azure Firewall instances. In the vWAN hub, highly scalable branch-to-branch and branch-to-Azure connectivity is accomplished via a VPN or ExpressRoute as needed.
->>>>>>> 825e1da0
 
 [**Virtual networks**][VNet]. The hub is typically built on a virtual network with multiple subnets to host the different types of services that filter and inspect traffic to or from the internet via NVAs, WAF, and Azure Application Gateway instances.
 
-<<<<<<< HEAD
 [**UDR**][UDR]
 Using UDRs, customers can deploy firewalls, IDS/IPS, and other virtual appliances, and route network traffic through these security appliances for security boundary policy enforcement, auditing, and inspection. UDRs can be created in both the hub and the spokes to guarantee that traffic transits through the specific custom VMs, Network Virtual Appliances, and load balancers used by a VDC implementation. To guarantee that traffic generated from VMs resident in the spoke transit to the correct virtual appliances, a UDR needs to be set in the subnets of the spoke by setting the front-end IP address of the internal load balancer as the next-hop. The internal load balancer distributes the internal traffic to the virtual appliances (load balancer back-end pool).
-=======
-[**UDRs**][UDR]. With UDRs, customers can deploy firewalls, IDSs or IPSs, and other virtual appliances. They can route network traffic through these security appliances for security boundary policy enforcement, auditing, and inspection. You can create UDRs in both the hub and the spokes. They guarantee that traffic transits through the specific custom VMs, network virtual appliances, and load balancers used by the VDC. To make sure that traffic generated from VMs resident in the spoke transits to the correct virtual appliances, set a UDR in the subnets of the spoke. Set the front-end IP address of the internal load balancer as the next hop. The internal load balancer distributes the internal traffic to the virtual appliances, or load balancer back-end pool.
->>>>>>> 825e1da0
 
 [**Azure Firewall**][AzFW] is a managed, cloud-based network security service that protects your Azure Virtual Network resources. It's a fully stateful firewall as a service with built-in high availability and unrestricted cloud scalability. You can centrally create, enforce, and log application and network connectivity policies across subscriptions and virtual networks. Azure Firewall uses a static public IP address for your virtual network resources. It allows outside firewalls to identify traffic that originates from your virtual network. The service is fully integrated with Azure Monitor for logging and analytics.
 
@@ -403,19 +254,12 @@
 
 Different LOBs commonly use many web applications. These applications tend to suffer from various vulnerabilities and potential exploits. Web application firewalls are a special type of product used to detect attacks against web applications, HTTP/HTTPS, in more depth than a generic firewall. Compared with tradition firewall technology, WAFs have a set of specific features to protect internal web servers from threats.
 
-<<<<<<< HEAD
 An Azure Firewall or NVA firewall both use a common administration plane, with a set of security rules to protect the workloads hosted in the spokes, and control access to on-premises networks. The Azure Firewall has scalability built in, whereas NVA firewalls can be manually scaled behind a load balancer. Generally, a firewall farm has less specialized software compared with a WAF, but has a broader application scope to filter and inspect any type of traffic in egress and ingress. If an NVA approach is used, they can be found and deployed from the Azure marketplace.
 
 Use one set of Azure Firewalls (or NVAs) for traffic originating on the Internet, and another for traffic originating on-premises. Using only one set of firewalls for both is a security risk, as it provides no security perimeter between the two sets of network traffic. Using separate firewall layers reduces the complexity of checking security rules, and makes it clear which rules correspond to which incoming network request.
-=======
-However, a single VDC implementation is required to be hosted within a single region because the subscription requirements don't allow spanning of regions. This requirement makes a single VDC implementation vulnerable to regional outages.
-
-An Azure Firewall instance or NVA firewall farms use a common administration plane. A set of security rules protects the workloads that are hosted in the spokes and controls access to on-premises networks. Azure Firewall has scalability built in, whereas NVA firewalls can be manually scaled behind a load balancer. Generally, a firewall farm has less specialized software compared to WAF. But it has a broader application scope to filter and inspect any type of traffic in egress and ingress. If an NVA approach is used, they can be found and deployed from the Azure Marketplace.
->>>>>>> 825e1da0
 
 We recommend that you use one set of Azure Firewall instances, or NVAs, for traffic originating on the internet. Use another for traffic originating on-premises. Using only one set of firewalls for both is a security risk as it provides no security perimeter between the two sets of network traffic. Using separate firewall layers reduces the complexity of checking security rules and makes it clear which rules correspond to which incoming network request.
 
-<<<<<<< HEAD
 [**Azure Load Balancer**][ALB] offers a high availability Layer 4 (TCP, UDP) service, which can distribute incoming traffic among service instances defined in a load-balanced set. Traffic sent to the load balancer from front-end endpoints (public IP endpoints or private IP endpoints) can be redistributed with or without address translation to a set of back-end IP address pool (examples being; Network Virtual Appliances or VMs).
 
 Azure Load Balancer can probe the health of the various server instances as well, and when a probe fails to respond the load balancer stops sending traffic to the unhealthy instance. In the VDC, an external load balancer is deployed to the hub and the spokes. In the hub, the load balancer is used to efficiently route traffic to services in the spokes, and in the spokes, load balancers are used to manage application traffic.
@@ -424,22 +268,6 @@
 
 [**Application Gateway**][AppGW]
 Microsoft Azure Application Gateway is a dedicated virtual appliance providing application delivery controller (ADC) as a service, offering various layer 7 load-balancing capabilities for your application. It allows you to optimize web farm productivity by offloading CPU intensive SSL termination to the application gateway. It also provides other layer 7 routing capabilities including round robin distribution of incoming traffic, cookie-based session affinity, URL path-based routing, and the ability to host multiple websites behind a single Application Gateway. A web application firewall (WAF) is also provided as part of the application gateway WAF SKU. This SKU provides protection to web applications from common web vulnerabilities and exploits. Application Gateway can be configured as internet facing gateway, internal only gateway, or a combination of both. 
-=======
-Most large enterprises manage multiple domains. [Azure DNS][DNS] can be used to host the DNS records for a particular domain. For example, the virtual IP (VIP) address of the Azure external load balancer, or WAF, can be registered in the **A** record of an Azure DNS record. [**Private DNSs**][PrivateDNS] are also available for managing the private address spaces inside virtual networks.
-
-[**Azure Load Balancer**][ALB] offers a high-availability Layer 4, TCP or UDP, service. It can distribute incoming traffic among service instances defined in a load-balanced set. Traffic sent to the load balancer from front-end endpoints, public or private IP, can be redistributed with or without address translation to a set of back-end IP address pools. Examples are network virtual appliances or VMs.
-
-Azure Load Balancer can probe the health of the various server instances as well. When a probe fails to respond, the load balancer stops sending traffic to the unhealthy instance. In the VDC, an external load balancer in the hub balances the traffic to NVAs, for example. In the spokes, it does tasks like balancing traffic between different VMs of a multi-tier application.
-
-[**Azure Front Door**][AFD] is Microsoft's highly available and scalable web application acceleration platform, global HTTP load balancer, application protection, and content delivery network. Front Door runs in more than 100 locations at the edge of Microsoft's global network. By using Front Door, you can build, operate, and scale out your dynamic web applications and static content. Front Door provides your application the following benefits: 
-* World-class end-user performance.
-* Unified regional or stamp maintenance automation.
-* BCDR automation.
-* Unified client or user information. 
-* Caching. 
-* Service insights. 
-The platform offers performance, reliability and support SLAs, compliance certifications, and auditable security practices that are developed, operated, and supported natively by Azure.
->>>>>>> 825e1da0
 
 [**Application Gateway**][AppGW] is a dedicated virtual appliance that provides application delivery controller (ADC) as a service, offering various layer 7 load-balancing capabilities for your application. You can optimize web farm productivity by offloading CPU-intensive SSL termination to the Application Gateway instance. It also provides other layer 7 routing capabilities that include the following examples: 
 * Round robin distribution of incoming traffic. 
@@ -453,12 +281,8 @@
 [**Azure DDoS Protection Standard**][DDOS] provides additional mitigation capabilities over the [Basic service][DDOS] tier that are tuned specifically to Azure Virtual Network resources. DDoS Protection Standard is simple to enable and requires no application changes. Protection policies are tuned through dedicated traffic monitoring and machine learning algorithms. Policies are applied to public IP addresses associated to resources deployed in virtual networks. Examples are Azure Load Balancer, Azure Application Gateway, and Azure Service Fabric instances. Real-time telemetry is available through Azure Monitor views during an attack and for history. Application layer protection can be added through the Azure Application Gateway web application firewall. Protection is provided for IPv4 Azure public IP addresses.
 
 #### Component type: Monitoring
-<<<<<<< HEAD
 
 Monitoring components provide visibility and alerting from all the other components types. All teams should have access to monitoring for the components and services they have access to. If you have a centralized help desk or operations teams, they require integrated access to the data provided by these components.
-=======
-Monitoring components provide visibility and alerting from all the other components types. All teams should have access to monitoring for the components and services they have access to. If you have a centralized help desk or operation teams, they need to have integrated access to the data provided by these components.
->>>>>>> 825e1da0
 
 Azure offers different types of logging and monitoring services to track the behavior of Azure-hosted resources. Governance and control of workloads in Azure is based not just on collecting log data but also on the ability to trigger actions based on specific reported events.
 
@@ -472,11 +296,7 @@
 
 [![9]][9]
 
-<<<<<<< HEAD
 It is important to track the NSGs logs, particularly this information:
-=======
-In the VDC, it's important to track the NSG logs, particularly this information:
->>>>>>> 825e1da0
 
 -   [Event logs][NSGLog] provide information on what NSG rules are applied to VMs and instance roles based on MAC address.
 -   [Counter logs][NSGLog] track how many times each NSG rule was run to deny or allow traffic.
@@ -485,11 +305,7 @@
 
 Large enterprises should already have acquired a standard framework for monitoring on-premises systems. They can extend that framework to integrate logs generated by cloud deployments. By using [Azure Log Analytics][https://docs.microsoft.com/en-us/azure/log-analytics/log-analytics-queries], organizations can keep all the logging in the cloud. Log Analytics is implemented as a cloud-based service. So you have it up and running quickly with minimal investment in infrastructure services. Log Analytics also integrate with System Center components like System Center Operations Manager to extend your existing management investments into the cloud. 
 
-<<<<<<< HEAD
 Log Analytics is a service in Azure that helps collect, correlate, search, and act on log and performance data generated by operating systems, applications, and infrastructure cloud components. It gives customers real-time operational insights using integrated search and custom dashboards to analyze all the records across all your workloads in your VDC implementation.
-=======
-Log Analytics is a service in Azure that helps collect, correlate, search, and act on log and performance data generated by operating systems, applications, and infrastructure cloud components. It gives customers real-time operational insights by using integrated search and custom dashboards to analyze all the records across all your workloads in the VDC.
->>>>>>> 825e1da0
 
 [Azure Network Watcher][NetWatch] provides tools to monitor, diagnose, and view metrics and enable or disable logs for resources in an Azure virtual network. It's a multifaceted service that allows the following functionalities and more:
 -    Monitor communication between a virtual machine and an endpoint.
@@ -508,55 +324,32 @@
 The [Network Performance Monitor][NPM] solution inside Operations Management Suite can provide detailed network information end to end. This information includes a single view of your Azure networks and on-premises networks. The solution has specific monitors for ExpressRoute and public services.
 
 #### Component type: Workloads
-<<<<<<< HEAD
 
 Workload components are where your actual applications and services reside. It's also where your application development teams spend most of their time.
-=======
-Workload components are where your actual applications and services reside. They're also where your application development teams spend most of their time.
->>>>>>> 825e1da0
 
 The workload possibilities are endless. The following are just a few of the possible workload types:
 
-<<<<<<< HEAD
 **Internal LOB Applications**: Line-of-business applications are computer applications critical to the ongoing operation of an enterprise. LOB applications have some common characteristics:
-=======
-**Internal line-of-business applications** are computer applications critical to the ongoing operation of an enterprise. Line of business applications have some common characteristics:
->>>>>>> 825e1da0
 
 -   **Interactive** by nature. Data is entered, and results or reports are returned.
 -   **Data driven**&mdash;data intensive with frequent access to databases or other storage.
 -   **Integrated**&mdash;offer integration with other systems within or outside the organization.
 
-<<<<<<< HEAD
 **Customer facing web sites (Internet or Internal facing)**: Most applications that interact with the Internet are web sites. Azure offers the capability to run a web site on an IaaS VM or from an [Azure Web Apps][WebApps] site (PaaS). Azure Web Apps support integration with VNets that allow the deployment of the Web Apps in a spoke network zone. Internal facing web sites don't need to expose a public internet endpoint becuase the resources are accessible via private non-internet routable addresses from the private VNet.
 
 **Big Data/Analytics**: When data needs to scale up to a large volume, databases may not scale up properly. Hadoop technology offers a system to run distributed queries in parallel on large number of nodes. Customers have the option to run data workloads in IaaS VMs or PaaS ([HDInsight][HDI]). HDInsight supports deploying into a location-based VNet, can be deployed to a cluster in a spoke of the VDC.
 
 **Events and Messaging**: [Azure Event Hubs][EventHubs] is a hyper-scale telemetry ingestion service that collects, transforms, and stores millions of events. As a distributed streaming platform, it offers low latency and configurable time retention, enabling you to ingest massive amounts of telemetry into Azure and read that data from multiple applications. With Event Hubs, a single stream can support both real-time and batch-based pipelines.
-=======
-**Customer-facing websites (internet or internal facing)**. Most applications that interact with the internet are websites. Azure offers the ability to run a website on an IaaS VM or from a [Web Apps feature of Microsoft Azure App Service][WebApps] site (PaaS). Web Apps supports integration with virtual networks that allow the deployment of Web Apps in the spoke of the VDC. When looking at internal-facing websites, with virtual network integration, you don't need to expose an internet endpoint for your applications. But you can use the resources via private non-internet routable addresses from your private virtual network instead.
-
-**Big data and analytics**. When data needs to scale up to a large volume, databases might not scale up properly. Apache Hadoop technology offers a system to run distributed queries in parallel on a large number of nodes. Customers can run data workloads in IaaS VMs or PaaS, [Azure HDInsight][HDI]. HDInsight supports deploying into a location-based virtual network. It can be deployed to a cluster in a spoke of the VDC.
-
-**Events and messaging**. [Azure Event Hubs][EventHubs] is a hyperscale telemetry-ingestion service that collects, transforms, and stores millions of events. As a distributed streaming platform, it offers low latency and configurable time retention. So you can ingest massive amounts of telemetry into Azure and read that data from multiple applications. With Event Hubs, a single stream can support both real-time and batch-based pipelines.
->>>>>>> 825e1da0
 
 You can implement a highly reliable cloud messaging service between applications and services through [Azure Service Bus][ServiceBus]. It offers asynchronous brokered messaging between client and server, structured first-in-first-out (FIFO) messaging, and publish and subscribe capabilities.
 
 [![10]][10]
 
-<<<<<<< HEAD
 ### Making the VDC highly available: multiple VDCs
 
 So far, this article has focused on the design of a single VDC, describing the basic components and architecture that contribute to resiliency. Azure features such as Azure load balancer, NVAs, availability sets, scale sets, along with other mechanisms contribute to a system that enable you to build solid SLA levels into your production services.
 
 However, because a single VDC is typically implemented within a single region, it may be vulnerable to any major outage that affects that entire region. Customers that require high SLAs must protect the services through deployments of the same project in two (or more) VDC implementations placed in different regions.
-=======
-### Multiple VDC implementations
-
-
-However, a single VDC is hosted within a single region. It's vulnerable to a major outage that might affect that entire region. Customers that want to achieve high SLAs need to protect their services through deployments of the same project in two or more VDC implementations, placed in different regions.
->>>>>>> 825e1da0
 
 In addition to SLA concerns, there are several common scenarios where deploying multiple VDC implementations makes sense:
 
@@ -564,7 +357,6 @@
 -   Disaster recovery.
 -   A mechanism to divert traffic between datacenters.
 
-<<<<<<< HEAD
 #### Regional/global presence
 
 Azure datacenters are present in numerous regions worldwide. When selecting multiple Azure datacenters, customers need to consider two related factors: geographical distances and latency. To offer the best user experience, evaluate the geographical distance between each VDC implementation as well as the distance between each VDC implementation and the end users.
@@ -614,52 +406,7 @@
  - Explore [VNet Peering][VNetPeering], the underpinning technology for VDC hub and spoke designs
  - Implement [Azure AD][AAD] to get started with [RBAC][RBAC] exploration
  - Develop a Subscription and Resource management model and RBAC model to meet the structure, requirements, and policies of your organization. The most important activity is planning. As much as practical, plan for reorganizations, mergers, new product lines, etc.
-=======
-#### Regional and global presence
-Azure datacenters are present in many regions worldwide. When they select multiple Azure datacenters, customers need to consider two related factors: geographical distances and latency. To offer the best user experience, customers need to evaluate the geographical distance between the VDC implementations and the distance between the VDC implementations and the end users.
-
-The Azure region where VDC implementations are hosted also needs to conform with regulatory requirements established by any legal jurisdiction under which your organization operates.
-
-#### Disaster recovery
-The implementation of a disaster recovery plan is related to the type of workload concerned and the ability to synchronize the workload state between different VDC implementations. Ideally, most customers want to synchronize application data between deployments that run in two different VDC implementations to implement a fast fail-over mechanism. Most applications are sensitive to latency, and that can cause potential timeout and delay in data synchronization.
-
-Synchronization or heartbeat monitoring of applications in different VDC implementations requires communication between them. Two VDC implementations in different regions can be connected as follows:
-
--   Virtual network peering can connect hubs across regions.
--   ExpressRoute private peering when the VDC hubs are connected to the same ExpressRoute circuit.
--   Multiple ExpressRoute circuits connected via your corporate backbone and your VDC mesh connected to the ExpressRoute circuits.
--   Site-to-site VPN connections between your VDC hubs in each Azure region.
-
-Usually, virtual network peering or ExpressRoute connections are the preferred mechanism because of higher bandwidth and consistent latency when transiting through the Microsoft backbone.
-
-There's no magic recipe to validate an application distributed between two or more different VDC implementations located in different regions. Customers should run network qualification tests to verify the latency and bandwidth of the connections. Then target whether synchronous or asynchronous data replication is appropriate and what the optimal recovery time objective (RTO) can be for your workloads.
-
-#### Mechanism to divert traffic between datacenters
-One effective technique to divert the traffic incoming in one datacenter to another is based on the Domain Name System (DNS). [Azure Traffic Manager][TM] uses the DNS mechanism to direct end-user traffic to the most appropriate public endpoint in a specific VDC. Through probes, Traffic Manager periodically checks the service health of public endpoints in different VDC implementations. If those endpoints fail, it routes automatically to the secondary VDC.
-
-Traffic Manager works on Azure public endpoints. For example, it can control or divert traffic to Azure VMs and Web Apps in the appropriate VDC. Traffic Manager is resilient even in the face of an entire Azure region failing. It can control the distribution of user traffic for service endpoints in different VDC implementations based on several criteria. Examples are service failure in a specific VDC or selecting the VDC with the lowest network latency for the client.
-
-### Conclusion
-The virtual datacenter is an approach to datacenter migration into the cloud that uses a combination of features and capabilities to create a scalable architecture in Azure. It maximizes cloud resource use, reduces costs, and simplifies system governance. The VDC concept is based on a hub-spokes topology that provides common shared services in the hub. It allows specific applications or workloads in the spokes. The VDC matches the structure of company roles, where different departments work together. Examples are the central IT, Azure DevOps, and operations and maintenance. Each department has a specific list of roles and duties. The VDC concept satisfies the requirements for a **lift and shift** migration. But it also provides many advantages to native cloud deployments.
-
-## References
-Learn more about the following features discussed in this article:
-
-| | | |
-|-|-|-|
-|Network features|Load balancing|Connectivity|
-|[Azure Virtual Network][VNet]</br>[Network security groups][NSG]</br>[NSG logs][NSGLog]</br>[User-defined routes][UDR]</br>[Network virtual appliances][NVA]</br>[Public IP addresses][PIP]</br>[Azure DDoS Protection][DDOS]</br>[Azure Firewall][AzFW]</br>[Azure DNS][DNS]|[Azure Front Door][AFD]</br>[Azure Load Balancer (L3)][ALB]</br>[Application Gateway (L7)][AppGW]</br>[Web application firewall][WAF]</br>[Azure Traffic Manager][TM]</br></br></br></br></br> |[Virtual network peering][VNetPeering]</br>[Virtual private network][VPN]</br>[Virtual WAN][vWAN]</br>[ExpressRoute][ExR]</br>[ExpressRoute Direct][ExRD]</br></br></br></br></br>
-|Identity</br>|Monitoring</br>|Best practices</br>|
-|[Azure Active Directory][AAD]</br>[Multi-Factor Authentication][MFA]</br>[Role-based access control][RBAC]</br>[Default Azure AD roles][Roles]</br></br></br> |[Network Watcher][NetWatch]</br>[Azure Monitor][Monitor]</br>[Activity Log][ActLog]</br>[Monitor diagnostic logs][DiagLog]</br>[Microsoft Operations Management Suite][OMS]</br>[Network Performance Monitor][NPM]|[Perimeter network best practices][DMZ]</br>[Subscription management][SubMgmt]</br>[Resource group management][RGMgmt]</br>[Azure subscription limits][Limits] </br></br></br>|
-|Other Azure services|
-|[Web Apps][WebApps]</br>[HDInsight (Hadoop)][HDI]</br>[Event Hubs][EventHubs]</br>[Service Bus][ServiceBus]|
-
-## Next steps
- - Explore [virtual network peering][VNetPeering], the underpinning technology for VDC hub and spoke designs.
- - Implement [Azure AD][AAD] to get started with [RBAC][RBAC] exploration.
- - Develop a subscription and resource management model and an RBAC model to meet the structure, requirements, and policies of your organization. The most important activity is planning. As much as practical, plan for reorganizations, mergers, new product lines, and other possibilities.
->>>>>>> 825e1da0
-
+m
 <!--Image References-->
 [0]: ./images/networking-redundant-equipment.png "Examples of component overlap" 
 [1]: ./images/networking-vdc-high-level.png "High-level example of hub and spoke VDC"
@@ -711,4 +458,4 @@
 [HDI]: /azure/hdinsight/hdinsight-hadoop-introduction
 [EventHubs]: /azure/event-hubs/event-hubs-what-is-event-hubs 
 [ServiceBus]: /azure/service-bus-messaging/service-bus-messaging-overview
-[TM]: /azure/traffic-manager/traffic-manager-overview
+[TM]: /azure/traffic-manager/traffic-manager-overview