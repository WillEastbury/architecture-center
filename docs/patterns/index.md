--- conflicted
+++ resolved
@@ -3,13 +3,9 @@
 titleSuffix: Azure Architecture Center
 description: Cloud Design Patterns for Microsoft Azure
 keywords: Azure
-<<<<<<< HEAD
 author: dragon119
 ms.date: 12/10/2018
 ms.custom: seodec18
-=======
-ms.date: 12/10/2018
->>>>>>> 4a54812d
 ---
 
 # Cloud Design Patterns
