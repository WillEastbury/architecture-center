{
  "docsets_to_publish": [
    {
      "docset_name": "azure-architecture-center-pr2",
      "build_source_folder": "docs",
      "build_output_subfolder": "azure-architecture-center-pr2",
      "locale": "en-us",
      "monikers": [],
      "moniker_ranges": [],
      "open_to_public_contributors": false,
      "type_mapping": {
        "Conceptual": "Content",
        "ManagedReference": "Content",
        "RestApi": "Content"
      },
      "build_entry_point": "docs",
      "template_folder": "_themes"
    }
  ],
  "notification_subscribers": [],
  "sync_notification_subscribers": [],
  "branches_to_filter": [],
<<<<<<< HEAD
  "git_repository_url_open_to_public_contributors": "https://github.com/mspnp/architecture-center",
  "git_repository_branch_open_to_public_contributors": "live",
=======
  "git_repository_url_open_to_public_contributors": "https://github.com/microsoftdocs/architecture-center",
  "git_repository_branch_open_to_public_contributors": "master",
>>>>>>> e8b1d7a6
  "skip_source_output_uploading": false,
  "need_preview_pull_request": true,
  "contribution_branch_mappings": {},
  "dependent_repositories": [
    {
      "path_to_root": "_themes",
      "url": "https://github.com/Microsoft/templates.docs.msft",
      "branch": "master",
      "branch_mapping": {}
    }
  ],
<<<<<<< HEAD
  "branch_target_mapping": {
    "live": [
      "Publish"
    ]
  },
=======
  "branch_target_mapping": {},
>>>>>>> e8b1d7a6
  "need_generate_pdf_url_template": false,
  "targets": {}
}<|MERGE_RESOLUTION|>--- conflicted
+++ resolved
@@ -20,13 +20,8 @@
   "notification_subscribers": [],
   "sync_notification_subscribers": [],
   "branches_to_filter": [],
-<<<<<<< HEAD
-  "git_repository_url_open_to_public_contributors": "https://github.com/mspnp/architecture-center",
-  "git_repository_branch_open_to_public_contributors": "live",
-=======
   "git_repository_url_open_to_public_contributors": "https://github.com/microsoftdocs/architecture-center",
   "git_repository_branch_open_to_public_contributors": "master",
->>>>>>> e8b1d7a6
   "skip_source_output_uploading": false,
   "need_preview_pull_request": true,
   "contribution_branch_mappings": {},
@@ -38,15 +33,7 @@
       "branch_mapping": {}
     }
   ],
-<<<<<<< HEAD
-  "branch_target_mapping": {
-    "live": [
-      "Publish"
-    ]
-  },
-=======
   "branch_target_mapping": {},
->>>>>>> e8b1d7a6
   "need_generate_pdf_url_template": false,
   "targets": {}
 }